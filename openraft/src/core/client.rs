--- conflicted
+++ resolved
@@ -80,11 +80,7 @@
     /// handles this by having the leader exchange heartbeat messages with a majority of the
     /// cluster before responding to read-only requests.
     #[tracing::instrument(level = "trace", skip(self, tx))]
-<<<<<<< HEAD
-    pub(super) async fn handle_check_is_leader_request(&mut self, tx: RaftRespTx<(), CheckIsLeaderError>) {
-=======
-    pub(super) async fn handle_client_read_request(&mut self, tx: RaftRespTx<(), ClientReadError<C>>) {
->>>>>>> 2a1dd8f4
+    pub(super) async fn handle_check_is_leader_request(&mut self, tx: RaftRespTx<(), CheckIsLeaderError<C>>) {
         // Setup sentinel values to track when we've received majority confirmation of leadership.
 
         let mem = &self.core.effective_membership.membership;
