--- conflicted
+++ resolved
@@ -73,8 +73,9 @@
 }
 
 impl<'a, D: AppData, R: AppDataResponse, N: RaftNetwork<D>, S: RaftStorage<D, R>> LeaderState<'a, D, R, N, S> {
+    // add node into learner,return true if the node is already a member or learner
     #[tracing::instrument(level = "debug", skip(self))]
-    async fn add_learner_into_membership(&mut self, target: &NodeId) {
+    async fn add_learner_into_membership(&mut self, target: &NodeId) -> bool {
         tracing::debug!(
             "add_learner_into_membership target node {} into learner {:?}",
             target,
@@ -87,7 +88,7 @@
                 "target node {} is already a member or learner,cannot add as learner",
                 target
             );
-            return;
+            return true;
         }
 
         let new_config = curr.add_learner(target);
@@ -95,6 +96,8 @@
         tracing::debug!(?new_config, "new_config");
 
         let _ = self.append_membership_log(new_config, None).await;
+
+        return false;
     }
 
     /// Add a new node to the cluster as a learner, bringing it up-to-speed, and then responding
@@ -124,7 +127,10 @@
             return;
         }
 
-        self.add_learner_into_membership(&target).await;
+        let exist = self.add_learner_into_membership(&target).await;
+        if exist {
+            return;
+        }
 
         if blocking {
             let state = self.spawn_replication_stream(target, Some(tx));
@@ -287,11 +293,7 @@
 
         // remove nodes which not included in nodes and learners
         for (id, state) in self.nodes.iter_mut() {
-<<<<<<< HEAD
-            if membership.is_member(id) || membership.is_learner(id) {
-=======
-            if membership.is_member(id) {
->>>>>>> 8b5198c7
+            if membership.contains(id) {
                 continue;
             }
 
